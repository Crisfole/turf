--- conflicted
+++ resolved
@@ -19,10 +19,4 @@
 /**
  * http://turfjs.org/docs/#nearestpointtoline
  */
-<<<<<<< HEAD
-declare function nearestPointToLine(points: Points, line: LineString, options?: Options): Point;
-declare namespace nearestPointToLine { }
-export = nearestPointToLine;
-=======
-export default function nearestPointToLine(points: Points, line: LineString, units?: Units): Point;
->>>>>>> 1f556ab0
+export default function nearestPointToLine(points: Points, line: LineString, options?: Options): Point;